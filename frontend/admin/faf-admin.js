--- conflicted
+++ resolved
@@ -290,14 +290,6 @@
       overlay = document.createElement('div');
       overlay.id = 'loadingOverlay';
       overlay.className = 'loading-overlay hidden';
-<<<<<<< HEAD
-      overlay.innerHTML = `
-        <div class="loading-content">
-          <div class="loading-spinner"></div>
-          <div class="loading-text">${message}</div>
-        </div>
-      `;
-=======
       
       // Créer le contenu sans innerHTML pour éviter XSS
       const content = document.createElement('div');
@@ -313,7 +305,6 @@
       content.appendChild(text);
       
       overlay.appendChild(content);
->>>>>>> 22a8483c
       document.body.appendChild(overlay);
     }
     
